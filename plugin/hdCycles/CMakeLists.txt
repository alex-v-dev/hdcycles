#  Copyright 2020 Tangent Animation
#
#  Licensed under the Apache License, Version 2.0 (the "License");
#  you may not use this file except in compliance with the License.
#  You may obtain a copy of the License at
#
#      http://www.apache.org/licenses/LICENSE-2.0
#
#  Unless required by applicable law or agreed to in writing, software
#  distributed under the License is distributed on an "AS IS" BASIS,
#  WITHOUT WARRANTIES OR CONDITIONS OF ANY KIND, either express or implied,
#  including without limitation, as related to merchantability and fitness
#  for a particular purpose.
#
#  In no event shall any copyright holder be liable for any damages of any kind
#  arising from the use of this software, whether in contract, tort or otherwise.
#  See the License for the specific language governing permissions and
#  limitations under the License.

set(PXR_PREFIX "")
set(PXR_PACKAGE hdCycles)

add_custom_target(python ALL)

if(USE_USD_CYCLES_SCHEMA)
  include_directories(${USD_CYCLES_INCLUDE_DIRS})
  link_libraries(${USD_CYCLES_LIBRARIES})
endif()

if(USE_USD_HOUDINI)
  include_directories(${HOUDINI_INCLUDE_DIRS})
  link_directories(${HOUDINI_LIB_DIRS})
  link_libraries(${HOUDINI_LIBRARIES_DEPS})
endif()

pxr_plugin(${PXR_PACKAGE}
  LIBRARIES

    ${USD_LIBRARIES}
    ${TBB_LIBRARIES}
    ${Boost_LIBRARIES}
    ${HBoost_LIBRARIES}
    ${Python_LIBRARIES}
    ${CYCLES_LIBRARIES}
    ${OPENGL_gl_LIBRARY}
    ${PNG_LIBRARIES}
    ${JPEG_LIBRARIES}
    ${ZLIB_LIBRARIES}
    ${TIFF_LIBRARY}
    ${GLEW_LIBRARY}
    ${OPENJPEG_LIBRARIES}
    ${OPENEXR_LIBRARIES}
    ${OPENSUBDIV_LIBRARIES}
    ${OIIO_LIBRARIES}
    ${EMBREE_LIBRARIES}
    ${OPENVDB_LIBRARY}
    ${OCIO_LIBRARIES}
        
    ${GLOG_LIBRARY}
    ${GFLAGS_LIBRARY}
    
  CPPFILES
    "Mikktspace/mikktspace.c"

  INCLUDE_DIRS
    ${USD_INCLUDE_DIR}
<<<<<<< HEAD
    ${Boost_INCLUDE_DIRS}
    ${HBoost_INCLUDE_DIRS}
=======
    ${Boost_INCLUDE_DIR}
>>>>>>> 2c3b136f
    ${TBB_INCLUDE_DIRS}
    ${Python_INCLUDE_DIRS}
    ${CYCLES_INCLUDE_DIRS}
    ${OIIO_INCLUDE_DIRS}
    ${OPENEXR_INCLUDE_DIRS}
    ${GLEW_INCLUDE_DIR}
    ${OPENGL_INCLUDE_DIR}
    ${OPENSUBDIV_INCLUDE_DIR}
    ${OPENVDB_INCLUDE_DIR}
    ${EMBREE_INCLUDE_DIRS}
    ${OCIO_INCLUDE_DIRS}

    ${GFLAGS_INCLUDE_DIR}
    ${GLOG_INCLUDE_DIR}

  PUBLIC_CLASSES
    basisCurves
    camera
    instancer
    light
    material
    mesh
    points
  
    volume
    openvdb_asset

    renderDelegate
    rendererPlugin
    renderPass
    renderParam
    
    config
    renderBuffer
    utils

  PUBLIC_HEADERS
    api.h

  RESOURCE_FILES
    plugInfo.json

  DISABLE_PRECOMPILED_HEADERS
)<|MERGE_RESOLUTION|>--- conflicted
+++ resolved
@@ -64,12 +64,9 @@
 
   INCLUDE_DIRS
     ${USD_INCLUDE_DIR}
-<<<<<<< HEAD
     ${Boost_INCLUDE_DIRS}
     ${HBoost_INCLUDE_DIRS}
-=======
     ${Boost_INCLUDE_DIR}
->>>>>>> 2c3b136f
     ${TBB_INCLUDE_DIRS}
     ${Python_INCLUDE_DIRS}
     ${CYCLES_INCLUDE_DIRS}
