--- conflicted
+++ resolved
@@ -620,13 +620,8 @@
         }
 
     } else if (interpolation == HdInterpolationFaceVarying) {
-<<<<<<< HEAD
-        ccl::Attribute* attr = attributes->add(ccl::ATTR_STD_VERTEX_NORMAL);
-        ccl::float3* cdata   = attr->data_float3();
-=======
         //ccl::Attribute* attr = attributes.add(ccl::ATTR_STD_VERTEX_NORMAL);
         //ccl::float3* cdata   = attr->data_float3();
->>>>>>> 812e1380
 
         // TODO: For now, this method produces very wrong results. Some other solution will be needed
 
