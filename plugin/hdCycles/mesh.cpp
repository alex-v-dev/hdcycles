--- conflicted
+++ resolved
@@ -73,7 +73,6 @@
     , m_cyclesMesh(nullptr)
     , m_cyclesObject(nullptr)
     , m_hasVertexColors(false)
-<<<<<<< HEAD
     , m_visibilityFlags(ccl::PATH_RAY_ALL_VISIBILITY)
     , m_visCamera(true)
     , m_visDiffuse(true)
@@ -83,11 +82,8 @@
     , m_visTransmission(true)
     , m_velocityScale(1.0f)
     , m_hydraVisibility(true)
-=======
-    , m_velocityScale(1.0f)
     , m_useMotionBlur(false)
     , m_useDeformMotionBlur(false)
->>>>>>> d2f09537
 {
     static const HdCyclesConfig& config = HdCyclesConfig::GetInstance();
     config.enable_subdivision.eval(m_subdivEnabled, true);
@@ -99,8 +95,6 @@
 
     m_cyclesMesh = _CreateCyclesMesh();
 
-<<<<<<< HEAD
-=======
     m_numTransformSamples = HD_CYCLES_MOTION_STEPS;
 
     if (m_useMotionBlur) {
@@ -118,7 +112,6 @@
         m_cyclesMesh->use_motion_blur = m_useDeformMotionBlur;
     }
 
->>>>>>> d2f09537
     m_cyclesObject->geometry = m_cyclesMesh;
 
     m_renderDelegate->GetCyclesRenderParam()->AddGeometry(m_cyclesMesh);
@@ -510,14 +503,8 @@
     ccl::Mesh* mesh = new ccl::Mesh();
     mesh->clear();
 
-<<<<<<< HEAD
-    if (m_useMotionBlur)
-        mesh->use_motion_blur = true;
-=======
     if (m_useMotionBlur && m_useDeformMotionBlur) {
         mesh->use_motion_blur = true;
-    }
->>>>>>> d2f09537
 
     m_numMeshVerts = 0;
     m_numMeshFaces = 0;
@@ -555,28 +542,14 @@
         return;
     }
 
-<<<<<<< HEAD
-=======
     ccl::AttributeSet* attributes = (m_useSubdivision)
                                         ? &m_cyclesMesh->subd_attributes
                                         : &m_cyclesMesh->attributes;
 
->>>>>>> d2f09537
     m_cyclesMesh->use_motion_blur = true;
 
     m_cyclesMesh->motion_steps = m_pointSamples.count + 1;
 
-<<<<<<< HEAD
-    ccl::Attribute* attr_mP = m_cyclesMesh->attributes.find(
-        ccl::ATTR_STD_MOTION_VERTEX_POSITION);
-
-    if (attr_mP)
-        m_cyclesMesh->attributes.remove(attr_mP);
-
-    if (!attr_mP) {
-        attr_mP = m_cyclesMesh->attributes.add(
-            ccl::ATTR_STD_MOTION_VERTEX_POSITION);
-=======
     ccl::Attribute* attr_mP = attributes->find(
         ccl::ATTR_STD_MOTION_VERTEX_POSITION);
 
@@ -585,7 +558,6 @@
 
     if (!attr_mP) {
         attr_mP = attributes->add(ccl::ATTR_STD_MOTION_VERTEX_POSITION);
->>>>>>> d2f09537
     }
 
     ccl::float3* mP = attr_mP->data_float3();
@@ -737,12 +709,7 @@
 
     bool pointsIsComputed = false;
 
-<<<<<<< HEAD
-    // TODO: Check if this code is ever executed... Only seems to be for points
-    // and removing it seems to work for our tests
-=======
     // This is needed for USD Skel, however is currently buggy...
->>>>>>> d2f09537
     auto extComputationDescs
         = sceneDelegate->GetExtComputationPrimvarDescriptors(
             id, HdInterpolationVertex);
@@ -769,7 +736,8 @@
         break;
     }
 
-    if (HdChangeTracker::IsPrimvarDirty(*dirtyBits, id, HdTokens->points)) {
+    if (!pointsIsComputed
+        && HdChangeTracker::IsPrimvarDirty(*dirtyBits, id, HdTokens->points)) {
         mesh_updated        = true;
         VtValue pointsValue = sceneDelegate->Get(id, HdTokens->points);
         if (!pointsValue.IsEmpty()) {
@@ -784,16 +752,7 @@
             // TODO: Should we check if time varying?
             // TODO: can we use this for m_points too?
             sceneDelegate->SamplePrimvar(id, HdTokens->points, &m_pointSamples);
-<<<<<<< HEAD
-        } /*
-        size_t maxSample = 3;
-
-        HdCyclesSampledPrimvarType 4;
-        sceneDelegate->SamplePrimvar(id, HdTokens->points, &samples );
-        std::cout << "Found time sampled points "<< samples.count << '\n';*/
-=======
-        }
->>>>>>> d2f09537
+        }
     }
 
     static const HdCyclesConfig& config = HdCyclesConfig::GetInstance();
@@ -1010,11 +969,6 @@
 
         _PopulateVertices();
 
-<<<<<<< HEAD
-        m_cyclesMesh->use_motion_blur = m_useMotionBlur;
-
-=======
->>>>>>> d2f09537
         if (m_useMotionBlur && m_useDeformMotionBlur)
             _PopulateMotion();
 
@@ -1305,7 +1259,7 @@
                     instanceObj->geometry = m_cyclesMesh;
 
                     // TODO: Implement motion blur for point instanced objects
-                    if (m_useMotionBlur) {
+                    /*if (m_useMotionBlur) {
                         m_cyclesMesh->motion_steps    = m_motionSteps;
                         m_cyclesMesh->use_motion_blur = m_useMotionBlur;
 
@@ -1315,7 +1269,7 @@
                             instanceObj->motion[j] = mat4d_to_transform(
                                 combinedTransforms[j].data()[j]);
                         }
-                    }
+                    }*/
 
                     m_cyclesInstances.push_back(instanceObj);
 
@@ -1338,13 +1292,10 @@
     }
 
     if (mesh_updated || newMesh) {
-<<<<<<< HEAD
         m_cyclesObject->visibility = m_visibilityFlags;
         if (!m_hydraVisibility)
             m_cyclesObject->visibility = 0;
 
-=======
->>>>>>> d2f09537
         m_cyclesMesh->tag_update(scene, false);
         m_cyclesObject->tag_update(scene);
         param->Interrupt();
