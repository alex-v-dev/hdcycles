--- conflicted
+++ resolved
@@ -72,7 +72,6 @@
     , m_cyclesMesh(nullptr)
     , m_cyclesObject(nullptr)
     , m_hasVertexColors(false)
-<<<<<<< HEAD
     , m_visibilityFlags(ccl::PATH_RAY_ALL_VISIBILITY)
     , m_visCamera(true)
     , m_visDiffuse(true)
@@ -80,9 +79,7 @@
     , m_visScatter(true)
     , m_visShadow(true)
     , m_visTransmission(true)
-=======
     , m_velocityScale(1.0f)
->>>>>>> a998b063
 {
     static const HdCyclesConfig& config = HdCyclesConfig::GetInstance();
     m_subdivEnabled                     = config.enable_subdivision;
@@ -1086,13 +1083,10 @@
     }
 
     if (mesh_updated || newMesh) {
-<<<<<<< HEAD
         m_cyclesObject->visibility = m_visibilityFlags;
         std::cout << "Vis:" << m_cyclesObject->visibility << '\n';
         std::cout << " -" << m_visibilityFlags << '\n';
-=======
         m_cyclesMesh->tag_update(scene, false);
->>>>>>> a998b063
         m_cyclesObject->tag_update(scene);
         param->Interrupt();
     }
