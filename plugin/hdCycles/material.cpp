//  Copyright 2020 Tangent Animation
//
//  Licensed under the Apache License, Version 2.0 (the "License");
//  you may not use this file except in compliance with the License.
//  You may obtain a copy of the License at
//
//      http://www.apache.org/licenses/LICENSE-2.0
//
//  Unless required by applicable law or agreed to in writing, software
//  distributed under the License is distributed on an "AS IS" BASIS,
//  WITHOUT WARRANTIES OR CONDITIONS OF ANY KIND, either express or implied,
//  including without limitation, as related to merchantability and fitness
//  for a particular purpose.
//
//  In no event shall any copyright holder be liable for any damages of any kind
//  arising from the use of this software, whether in contract, tort or otherwise.
//  See the License for the specific language governing permissions and
//  limitations under the License.

#include "material.h"

#include "renderDelegate.h"
#include "renderParam.h"
#include "utils.h"

#include <render/nodes.h>
#include <render/object.h>
#include <render/shader.h>
#include <util/util_math_float3.h>
#include <util/util_string.h>

#include <pxr/base/gf/vec3f.h>
#include <pxr/base/tf/staticData.h>
#include <pxr/base/tf/staticTokens.h>
#include <pxr/imaging/hd/sceneDelegate.h>
#include <pxr/imaging/hf/diagnostic.h>
#include <pxr/usd/sdf/types.h>
#include <pxr/usd/sdr/declare.h>
#include <pxr/usd/sdr/registry.h>
#include <pxr/usd/sdr/shaderNode.h>
#include <pxr/usd/sdr/shaderProperty.h>
#include <pxr/usdImaging/usdImaging/tokens.h>

#ifdef USE_USD_CYCLES_SCHEMA
#    include <usdCycles/tokens.h>
#endif

PXR_NAMESPACE_OPEN_SCOPE

// clang-format off
TF_DEFINE_PRIVATE_TOKENS(_tokens,
    (PxrDisplace)
    (bxdf)
    (OSL)
    (diffuseColor)
    (roughness)
    (metallic)
    (specular)
    (file)
    (varname)
    (Color)
    (rgb)
    (r)
    (g)
    (b)
    (st)
    (Vector)
    (base_color)
    (result)
    (UV)
);
// clang-format on

TF_DEFINE_PUBLIC_TOKENS(HdCyclesMaterialTerminalTokens,
                        HD_CYCLES_MATERIAL_TERMINAL_TOKENS);

TF_MAKE_STATIC_DATA(NdrTokenVec, _sourceTypes)
{
    *_sourceTypes = { TfToken("OSL"), TfToken("cycles") };
}

<<<<<<< HEAD
#ifdef USE_USD_CYCLES_SCHEMA

std::map<TfToken, ccl::DisplacementMethod> DISPLACEMENT_CONVERSION = {
    { usdCyclesTokens->displacement_bump, ccl::DISPLACE_BUMP },
    { usdCyclesTokens->displacement_true, ccl::DISPLACE_TRUE },
    { usdCyclesTokens->displacement_both, ccl::DISPLACE_BOTH },
};

std::map<TfToken, ccl::VolumeInterpolation> VOLUME_INTERPOLATION_CONVERSION = {
    { usdCyclesTokens->volume_interpolation_linear,
      ccl::VOLUME_INTERPOLATION_LINEAR },
    { usdCyclesTokens->volume_interpolation_cubic,
      ccl::VOLUME_INTERPOLATION_CUBIC },
};

std::map<TfToken, ccl::VolumeSampling> VOLUME_SAMPLING_CONVERSION = {
    { usdCyclesTokens->volume_sampling_distance, ccl::VOLUME_SAMPLING_DISTANCE },
    { usdCyclesTokens->volume_sampling_equiangular,
      ccl::VOLUME_SAMPLING_EQUIANGULAR },
    { usdCyclesTokens->volume_sampling_multiple_importance,
      ccl::VOLUME_SAMPLING_MULTIPLE_IMPORTANCE },
};

#endif
=======
bool
IsValidCyclesIdentifier(const std::string& identifier)
{
    bool isvalid = identifier.rfind("cycles_") == 0;

    // DEPRECATED:
    // Only needed for retroactive support of pre 0.8.0 cycles shaders
    isvalid += identifier.rfind("cycles:") == 0;

    return isvalid;
}
>>>>>>> 9563e68f

TfTokenVector const&
HdCyclesMaterial::GetShaderSourceTypes()
{
    return *_sourceTypes;
}

HdCyclesMaterial::HdCyclesMaterial(SdfPath const& id,
                                   HdCyclesRenderDelegate* a_renderDelegate)
    : HdMaterial(id)
    , m_shader(nullptr)
    , m_shaderGraph(nullptr)
    , m_renderDelegate(a_renderDelegate)
{
    m_shader        = new ccl::Shader();
    m_shaderGraph   = new ccl::ShaderGraph();
    m_shader->graph = m_shaderGraph;
    if (m_renderDelegate)
        m_renderDelegate->GetCyclesRenderParam()->AddShader(m_shader);
}

HdCyclesMaterial::~HdCyclesMaterial()
{
    if (m_shader) {
        m_renderDelegate->GetCyclesRenderParam()->RemoveShader(m_shader);
        delete m_shader;
    }
}

// TODO: These conversion functions will be moved to a more generic
// Material Adapter...

ccl::ShaderNode*
matConvertUSDPrimvarReader(HdMaterialNode& usd_node,
                           ccl::ShaderGraph* cycles_shader_graph)
{
    ccl::UVMapNode* uvmap = new ccl::UVMapNode();
    uvmap->attribute      = ccl::ustring("st");

    for (std::pair<TfToken, VtValue> params : usd_node.parameters) {
        if (params.first == _tokens->varname) {
            if (params.second.IsHolding<TfToken>()) {
                uvmap->attribute = ccl::ustring(
                    params.second.Get<TfToken>().GetString().c_str());
            }
        }
    }
    cycles_shader_graph->add(uvmap);
    return uvmap;
}

ccl::ShaderNode*
matConvertUSDUVTexture(HdMaterialNode& usd_node,
                       ccl::ShaderGraph* cycles_shader_graph)
{
    ccl::ImageTextureNode* imageTexture = new ccl::ImageTextureNode();

    for (std::pair<TfToken, VtValue> params : usd_node.parameters) {
        if (params.first == _tokens->file) {
            if (params.second.IsHolding<SdfAssetPath>()) {
                imageTexture->filename = ccl::ustring(
                    params.second.Get<SdfAssetPath>().GetResolvedPath().c_str());
            }
        }
    }
    cycles_shader_graph->add(imageTexture);
    return imageTexture;
}

ccl::ShaderNode*
matConvertUSDPreviewSurface(HdMaterialNode& usd_node,
                            ccl::ShaderGraph* cycles_shader_graph)
{
    ccl::PrincipledBsdfNode* principled = new ccl::PrincipledBsdfNode();
    principled->base_color              = ccl::make_float3(1.0f, 1.0f, 1.0f);

    // Convert params
    for (std::pair<TfToken, VtValue> params : usd_node.parameters) {
        if (params.first == _tokens->diffuseColor) {
            if (params.second.IsHolding<GfVec3f>()) {
                principled->base_color = vec3f_to_float3(
                    params.second.UncheckedGet<GfVec3f>());
            } else if (params.second.IsHolding<GfVec4f>()) {
                principled->base_color = vec4f_to_float3(
                    params.second.UncheckedGet<GfVec4f>());
            }

        } else if (params.first == _tokens->roughness) {
            if (params.second.IsHolding<float>()) {
                principled->roughness = params.second.UncheckedGet<float>();
            }

        } else if (params.first == _tokens->metallic) {
            if (params.second.IsHolding<float>()) {
                principled->metallic = params.second.UncheckedGet<float>();
            }

        } else if (params.first == _tokens->specular) {
            if (params.second.IsHolding<float>()) {
                principled->specular = params.second.UncheckedGet<float>();
            }
        }
    }

    cycles_shader_graph->add(principled);
    return principled;
}

TfToken
socketConverter(TfToken a_token)
{
    // TODO: Add check if preview surface
    if (a_token == _tokens->rgb || a_token == _tokens->r
        || a_token == _tokens->g || a_token == _tokens->b) {
        return _tokens->Color;
    } else if (a_token == _tokens->st) {
        return _tokens->Vector;
    } else if (a_token == _tokens->diffuseColor) {
        return _tokens->base_color;
    } else if (a_token == _tokens->result) {
        return _tokens->UV;
    }

    return a_token;
}

ccl::ShaderNode*
convertCyclesNode(HdMaterialNode& usd_node,
                  ccl::ShaderGraph* cycles_shader_graph)
{
    // Get Cycles node name
    std::string node_id = usd_node.identifier.GetString();

    bool has_valid_prefix = IsValidCyclesIdentifier(node_id);

    if (!has_valid_prefix) {
        // illegal node name
        TF_WARN("MATERIAL ERROR: Illegal cycles node name: %s",
                node_id.c_str());
        return nullptr;
    }

    ccl::ustring cycles_node_name = ccl::ustring(node_id.substr(7));

    // Find dynamic node type
    const ccl::NodeType* node_type = ccl::NodeType::find(cycles_node_name);
    if (!node_type) {
        TF_WARN("OMATERIAL ERRR: Could not find cycles node of type: %s",
                usd_node.identifier.GetString().c_str());
        return nullptr;
    }

    // Dynamic cycles node object
    ccl::ShaderNode* cyclesNode = (ccl::ShaderNode*)node_type->create(
        node_type);

    cycles_shader_graph->add(cyclesNode);

    // Convert cycles params
    for (std::pair<TfToken, VtValue> params : usd_node.parameters) {
        // Loop through all cycles inputs for matching usd shade param
        for (const ccl::SocketType& socket : cyclesNode->type->inputs) {
            // Early out if usd shade param doesn't match input name
            if (!ccl::string_iequals(params.first.GetText(),
                                     socket.name.string()))
                continue;

            // Ensure param has value
            if (params.second.IsEmpty()) {
                continue;
            }

            // Early out for invalid cycles types and flags
            if (socket.type == ccl::SocketType::CLOSURE
                || socket.type == ccl::SocketType::UNDEFINED)
                continue;
            if (socket.flags & ccl::SocketType::INTERNAL)
                continue;

            // TODO: Why do we do this?
            if (cycles_node_name == "normal_map")
                if (ccl::string_iequals("attribute", socket.name.string()))
                    continue;

            switch (socket.type) {
            case ccl::SocketType::INT: {
                cyclesNode->set(socket, params.second.Get<int>());
                break;
            }

            case ccl::SocketType::FLOAT: {
                cyclesNode->set(socket, params.second.Get<float>());
                break;
            }

            case ccl::SocketType::FLOAT_ARRAY: {
                cyclesNode->set(socket, params.second.Get<float>());

                if (params.second.IsHolding<VtFloatArray>()) {
                    ccl::array<float> val;
                    VtFloatArray floatArray = params.second.Get<VtFloatArray>();
                    val.resize(floatArray.size());
                    for (size_t i = 0; i < val.size(); i++) {
                        val[i] = floatArray[i];
                    }
                    cyclesNode->set(socket, val);
                }
                break;
            }

            case ccl::SocketType::ENUM: {
                if (params.second.IsHolding<int>()) {
                    cyclesNode->set(
                        socket, (*socket.enum_values)[params.second.Get<int>()]
                                    .string()
                                    .c_str());
                } else if (params.second.IsHolding<std::string>()) {
                    cyclesNode->set(socket,
                                    params.second.Get<std::string>().c_str());
                }
            } break;

            case ccl::SocketType::STRING: {
                std::string val;
                if (params.second.IsHolding<SdfAssetPath>()) {
// TODO:
// USD Issue-916 means that we cant resolve relative UDIM
// paths. This is fixed in 20.08. When we upgrade to that
// (And when houdini does). We can just use resolved path.
// For now, if the string has a UDIM in it, don't resolve.
// (This means relative UDIMs won't work)
#ifdef USD_HAS_UDIM_RESOLVE_FIX
                    val = std::string(params.second.Get<SdfAssetPath>()
                                          .GetResolvedPath()
                                          .c_str());
#else
                    std::string raw_path = std::string(
                        params.second.Get<SdfAssetPath>().GetAssetPath().c_str());
                    if (HdCyclesPathIsUDIM(raw_path)) {
                        val = raw_path;
                    } else {
                        val = std::string(params.second.Get<SdfAssetPath>()
                                              .GetResolvedPath()
                                              .c_str());
                    }
#endif
                } else if (params.second.IsHolding<TfToken>()) {
                    val = params.second.Get<TfToken>().GetString().c_str();
                    if (val.length() > 0)
                        val = pxr::TfMakeValidIdentifier(val);
                } else if (params.second.IsHolding<std::string>()) {
                    val = std::string(params.second.Get<std::string>().c_str());
                    if (val.length() > 0)
                        val = pxr::TfMakeValidIdentifier(val);
                }

                cyclesNode->set(socket, val.c_str());
            } break;

            case ccl::SocketType::COLOR:
            case ccl::SocketType::VECTOR:
            case ccl::SocketType::POINT:
            case ccl::SocketType::NORMAL: {
                if (params.second.IsHolding<GfVec4f>()) {
                    cyclesNode->set(socket, vec4f_to_float3(
                                                params.second.Get<GfVec4f>()));
                } else if (params.second.IsHolding<GfVec3f>()) {
                    cyclesNode->set(socket, vec3f_to_float3(
                                                params.second.Get<GfVec3f>()));
                }
            } break;

            case ccl::SocketType::COLOR_ARRAY:
            case ccl::SocketType::VECTOR_ARRAY:
            case ccl::SocketType::POINT_ARRAY:
            case ccl::SocketType::NORMAL_ARRAY: {
                if (params.second.IsHolding<VtVec4fArray>()) {
                    ccl::array<ccl::float3> val;
                    VtVec4fArray colarray = params.second.Get<VtVec4fArray>();
                    val.resize(colarray.size());
                    for (size_t i = 0; i < val.size(); i++) {
                        val[i] = vec4f_to_float3(colarray[i]);
                    }
                    cyclesNode->set(socket, val);
                } else if (params.second.IsHolding<VtVec3fArray>()) {
                    ccl::array<ccl::float3> val;
                    VtVec3fArray colarray = params.second.Get<VtVec3fArray>();
                    val.resize(colarray.size());
                    for (size_t i = 0; i < val.size(); i++) {
                        val[i] = vec3f_to_float3(colarray[i]);
                    }
                    cyclesNode->set(socket, val);
                }
            } break;
            }
        }
    }

    // TODO: Check proper type
    if (cycles_node_name == "image_texture") {
        ccl::ImageTextureNode* tex = (ccl::ImageTextureNode*)cyclesNode;

        // Handle udim tiles
        if (HdCyclesPathIsUDIM(tex->filename.string())) {
            HdCyclesParseUDIMS(tex->filename.string(), tex->tiles);
        }
    }

    return cyclesNode;
}

// TODO: This should be rewritten to better handle preview surface and cycles materials.
// Pretty sure it only works because the network map has the cycles material first in a list
static bool
GetMaterialNetwork(TfToken const& terminal, HdSceneDelegate* delegate,
                   HdMaterialNetworkMap const& networkMap,
                   HdCyclesRenderParam const& renderParam,
                   HdMaterialNetwork const** out_network,
                   ccl::ShaderGraph* graph)
{
    std::map<SdfPath, std::pair<HdMaterialNode*, ccl::ShaderNode*>> conversionMap;

    ccl::ShaderNode* output_node = nullptr;

    if (terminal == HdCyclesMaterialTerminalTokens->surface) {
        // Early out for already linked surface graph
        if (graph->output()->input("Surface")->link)
            return false;
    } else if (terminal == HdCyclesMaterialTerminalTokens->displacement) {
        // Early out for already linked displacement graph
        if (graph->output()->input("Displacement")->link)
            return false;
    }

    for (std::pair<TfToken, HdMaterialNetwork> net : networkMap.map) {
        if (net.first != terminal)
            continue;
        // Convert material nodes
        for (HdMaterialNode& node : net.second.nodes) {
            ccl::ShaderNode* cycles_node = nullptr;

            if (node.identifier == UsdImagingTokens->UsdPreviewSurface) {
                cycles_node = matConvertUSDPreviewSurface(node, graph);
            } else if (node.identifier == UsdImagingTokens->UsdUVTexture) {
                cycles_node = matConvertUSDUVTexture(node, graph);
            } else if (node.identifier
                       == UsdImagingTokens->UsdPrimvarReader_float2) {
                cycles_node = matConvertUSDPrimvarReader(node, graph);
            } else {
                cycles_node = convertCyclesNode(node, graph);
            }

            if (cycles_node != nullptr) {
                conversionMap.insert(
                    std::pair<SdfPath,
                              std::pair<HdMaterialNode*, ccl::ShaderNode*>>(
                        node.path, std::make_pair(&node, cycles_node)));
            }

            for (const pxr::SdfPath& tPath : networkMap.terminals) {
                if (node.path == tPath) {
                    output_node = cycles_node;

                    if (terminal == HdCyclesMaterialTerminalTokens->surface) {
                        if (cycles_node->output("BSDF") != NULL) {
                            graph->connect(cycles_node->output("BSDF"),
                                           graph->output()->input("Surface"));

                        } else if (cycles_node->output("Closure") != NULL) {
                            graph->connect(cycles_node->output("Closure"),
                                           graph->output()->input("Surface"));

                        } else if (cycles_node->output("Emission") != NULL) {
                            graph->connect(cycles_node->output("Emission"),
                                           graph->output()->input("Surface"));
                        }
                    }
                    if (terminal
                        == HdCyclesMaterialTerminalTokens->displacement) {
                        if (cycles_node->output("Displacement") != NULL) {
                            graph->connect(cycles_node->output("Displacement"),
                                           graph->output()->input(
                                               "Displacement"));
                        }
                    }
                }
            }
        }

        // Link material nodes
        for (const HdMaterialRelationship& matRel : net.second.relationships) {
            ccl::ShaderNode* tonode
                = (ccl::ShaderNode*)conversionMap[matRel.outputId].second;
            ccl::ShaderNode* fromnode
                = (ccl::ShaderNode*)conversionMap[matRel.inputId].second;

            HdMaterialNode* hd_tonode   = conversionMap[matRel.outputId].first;
            HdMaterialNode* hd_fromnode = conversionMap[matRel.inputId].first;

            std::string to_identifier   = hd_tonode->identifier.GetString();
            std::string from_identifier = hd_fromnode->identifier.GetString();

            ccl::ShaderOutput* output = NULL;
            ccl::ShaderInput* input   = NULL;

            bool to_has_valid_prefix   = IsValidCyclesIdentifier(to_identifier);
            bool from_has_valid_prefix = IsValidCyclesIdentifier(
                from_identifier);

            // Converts Preview surface connections
            // TODO: Handle this check better
            TfToken cInputName = matRel.inputName;
            if (!from_has_valid_prefix)
                cInputName = socketConverter(cInputName);
            TfToken cOutputName = matRel.outputName;
            if (!to_has_valid_prefix)
                cOutputName = socketConverter(cOutputName);

            if (tonode == nullptr) {
                TF_WARN("MATERIAL ERROR: Could not link, tonode was null: %s",
                        matRel.outputId.GetString().c_str());
                continue;
            } else if (fromnode == nullptr) {
                TF_WARN("MATERIAL ERROR: Could not link, fromnode was null: %s",
                        matRel.inputId.GetString().c_str());
                continue;
            }

            if (fromnode) {
                for (ccl::ShaderOutput* out : fromnode->outputs) {
                    if (!out)
                        continue;

                    if (ccl::string_iequals(out->socket_type.name.string(),
                                            cInputName)) {
                        output = out;
                        break;
                    }
                }
            }

            if (tonode) {
                for (ccl::ShaderInput* in : tonode->inputs) {
                    if (!in)
                        continue;
                    if (ccl::string_iequals(in->socket_type.name.string(),
                                            cOutputName)) {
                        input = in;
                        break;
                    }
                }
            }

            if (output && input) {
                if (input->link) {
                    continue;
                }
                graph->connect(output, input);
            }
        }

        // TODO: This is to allow retroactive material_output node support
        // As this becomes phased out, we can remove this.
        if (output_node != nullptr) {
            if (graph->output()->input("Surface")->link == nullptr) {
                if (output_node->input("Surface") != NULL) {
                    if (output_node->name == "output") {
                        if (output_node->input("Surface")->link) {
                            if (terminal
                                == HdCyclesMaterialTerminalTokens->surface) {
                                graph->connect(
                                    output_node->input("Surface")->link,
                                    graph->output()->input("Surface"));
                            }
                        }
                    }
                }
            }
        }
    }

    return true;
}

void
HdCyclesMaterial::Sync(HdSceneDelegate* sceneDelegate,
                       HdRenderParam* renderParam, HdDirtyBits* dirtyBits)
{
    auto cyclesRenderParam     = static_cast<HdCyclesRenderParam*>(renderParam);
    HdCyclesRenderParam* param = (HdCyclesRenderParam*)renderParam;

    const SdfPath& id = GetId();

    param->GetCyclesScene()->mutex.lock();

    HdDirtyBits bits = *dirtyBits;

    bool material_updated = false;

    if (*dirtyBits & HdMaterial::DirtyResource) {
        VtValue vtMat = sceneDelegate->GetMaterialResource(id);

        if (vtMat.IsHolding<HdMaterialNetworkMap>()) {
            if (m_shaderGraph) {
                delete m_shaderGraph;
                m_shaderGraph = new ccl::ShaderGraph();
            }

            auto& networkMap = vtMat.UncheckedGet<HdMaterialNetworkMap>();

            HdMaterialNetwork const* surface      = nullptr;
            HdMaterialNetwork const* displacement = nullptr;

            bool foundNetwork = false;

            if (GetMaterialNetwork(HdCyclesMaterialTerminalTokens->surface,
                                   sceneDelegate, networkMap,
                                   *cyclesRenderParam, &surface,
                                   m_shaderGraph)) {
                if (m_shader && m_shaderGraph) {
                    material_updated = true;
                }
            }

            if (GetMaterialNetwork(HdCyclesMaterialTerminalTokens->displacement,
                                   sceneDelegate, networkMap,
                                   *cyclesRenderParam, &displacement,
                                   m_shaderGraph)) {
                if (m_shader && m_shaderGraph) {
                    material_updated = true;
                }
            }

            if (material_updated) {
                m_shader->graph = m_shaderGraph;
            } else {
                TF_CODING_WARNING("Material type not supported");
            }
        }
    }

    if (*dirtyBits & HdMaterial::DirtyResource) {
#ifdef USE_USD_CYCLES_SCHEMA

        TfToken displacementMethod = _HdCyclesGetParam<TfToken>(
            sceneDelegate, id,
            usdCyclesTokens->cyclesMaterialDisplacement_method,
            usdCyclesTokens->displacement_bump);

        if (m_shader->displacement_method
            != DISPLACEMENT_CONVERSION[displacementMethod]) {
            m_shader->displacement_method
                = DISPLACEMENT_CONVERSION[displacementMethod];
        }

        m_shader->pass_id
            = _HdCyclesGetParam<int>(sceneDelegate, id,
                                     usdCyclesTokens->cyclesMaterialPass_id,
                                     m_shader->pass_id);

        m_shader->use_mis
            = _HdCyclesGetParam<bool>(sceneDelegate, id,
                                      usdCyclesTokens->cyclesMaterialUse_mis,
                                      m_shader->use_mis);

        m_shader->use_transparent_shadow = _HdCyclesGetParam<bool>(
            sceneDelegate, id,
            usdCyclesTokens->cyclesMaterialUse_transparent_shadow,
            m_shader->use_transparent_shadow);

        m_shader->heterogeneous_volume = _HdCyclesGetParam<bool>(
            sceneDelegate, id,
            usdCyclesTokens->cyclesMaterialHeterogeneous_volume,
            m_shader->heterogeneous_volume);

        m_shader->volume_step_rate = _HdCyclesGetParam<float>(
            sceneDelegate, id, usdCyclesTokens->cyclesMaterialVolume_step_rate,
            m_shader->volume_step_rate);

        TfToken volume_interpolation = _HdCyclesGetParam<TfToken>(
            sceneDelegate, id,
            usdCyclesTokens->cyclesMaterialVolume_interpolation_method,
            usdCyclesTokens->volume_interpolation_linear);

        if (m_shader->volume_interpolation_method
            != VOLUME_INTERPOLATION_CONVERSION[volume_interpolation]) {
            m_shader->volume_interpolation_method
                = VOLUME_INTERPOLATION_CONVERSION[volume_interpolation];
        }

        TfToken volume_sampling = _HdCyclesGetParam<TfToken>(
            sceneDelegate, id,
            usdCyclesTokens->cyclesMaterialVolume_sampling_method,
            usdCyclesTokens->volume_sampling_multiple_importance);

        if (m_shader->volume_sampling_method
            != VOLUME_SAMPLING_CONVERSION[volume_sampling]) {
            m_shader->volume_sampling_method
                = VOLUME_SAMPLING_CONVERSION[volume_sampling];
        }
        material_updated = true;

#endif
    }

    if (material_updated) {
        m_shader->graph = m_shaderGraph;

        m_shader->tag_update(param->GetCyclesScene());
        m_shader->tag_used(param->GetCyclesScene());
        param->Interrupt();
    }

    param->GetCyclesScene()->mutex.unlock();

    *dirtyBits = Clean;
}

ccl::Shader*
HdCyclesMaterial::GetCyclesShader() const
{
    return m_shader;
}

HdDirtyBits
HdCyclesMaterial::GetInitialDirtyBitsMask() const
{
    return HdChangeTracker::AllDirty;
}

void
HdCyclesMaterial::Reload()
{
}

bool
HdCyclesMaterial::IsValid() const
{
    return true;
}

PXR_NAMESPACE_CLOSE_SCOPE<|MERGE_RESOLUTION|>--- conflicted
+++ resolved
@@ -79,7 +79,6 @@
     *_sourceTypes = { TfToken("OSL"), TfToken("cycles") };
 }
 
-<<<<<<< HEAD
 #ifdef USE_USD_CYCLES_SCHEMA
 
 std::map<TfToken, ccl::DisplacementMethod> DISPLACEMENT_CONVERSION = {
@@ -104,7 +103,7 @@
 };
 
 #endif
-=======
+
 bool
 IsValidCyclesIdentifier(const std::string& identifier)
 {
@@ -116,7 +115,6 @@
 
     return isvalid;
 }
->>>>>>> 9563e68f
 
 TfTokenVector const&
 HdCyclesMaterial::GetShaderSourceTypes()
